import os
import logging
import pandas as pd
import folium
import webbrowser
<<<<<<< HEAD
from folium.plugins import HeatMap, HeatMapWithTime, TimestampedGeoJson
import matplotlib.pyplot as plt
from io import BytesIO
import base64
=======
from folium.plugins import HeatMap, TimestampedGeoJson
import matplotlib.pyplot as plt
from io import BytesIO
import base64
import json
>>>>>>> 0638ae25

class Visualizer:
    def __init__(self, aqi_pm25_path, aqi_ozone_path, wildfire_data_path, output_dir='visuals'):
        self.aqi_pm25_path = aqi_pm25_path
        self.aqi_ozone_path = aqi_ozone_path
        self.wildfire_data_path = wildfire_data_path
        self.output_dir = output_dir
        os.makedirs(self.output_dir, exist_ok=True)

        # Setup logging
        logging.basicConfig(
            filename='data/logs/visualizer.log',
            level=logging.INFO,
            format='%(asctime)s - %(levelname)s - %(message)s'
        )
        self.logger = logging.getLogger(__name__)
        self.logger.info("Visualizer initialized.")

        # Load aqi and wildfire data
        self.aqi_pm25 = pd.read_csv(aqi_pm25_path)
        self.aqi_ozone = pd.read_csv(aqi_ozone_path)
        self.wildfire_data = pd.read_csv(wildfire_data_path)

        # Set column names as strings
        self.aqi_pm25.columns = self.aqi_pm25.columns.astype(str)
        self.aqi_ozone.columns = self.aqi_ozone.columns.astype(str)
        self.wildfire_data.columns = self.wildfire_data.columns.astype(str)

        # Convert dates to datetime
        self.wildfire_data['Date'] = pd.to_datetime(self.wildfire_data['Date'], errors='coerce').dt.strftime('%Y-%m-%d')
        self.aqi_pm25["Date"] = pd.to_datetime(self.aqi_pm25["Date"], errors='coerce').dt.strftime('%Y-%m-%d')
        self.aqi_ozone["Date"] = pd.to_datetime(self.aqi_ozone["Date"], errors='coerce').dt.strftime('%Y-%m-%d')

        # Drop rows missing values
        self.wildfire_data.dropna(subset=['latitude', 'longitude', 'Date'], inplace=True)
        self.aqi_pm25.dropna(subset=['Latitude', 'Longitude', 'AQI'], inplace=True)
        self.aqi_ozone.dropna(subset=['Latitude', 'Longitude', 'AQI'], inplace=True)

<<<<<<< HEAD
    def add_wildfire_full_year_heatmap(self, m, filtered_wildfires):
        """This layer shows aggregated wildfire data over entire year."""
        wf_coords = filtered_wildfires[['latitude', 'longitude']].values.tolist()
        wf_coords = [[float(lat), float(lon)] for lat, lon in wf_coords]
        HeatMap(wf_coords, radius=15, blur=10, 
                gradient={"0.2": "yellow", "0.4": "orange", "0.6": "red"}).add_to(m)
    
    def add_wildfire_animated_heatmap(self, m, filtered_wildfires):
        """Group the wildfire data by month and create an animated heatmap."""
        wf = filtered_wildfires.copy()
        wf['Date'] = pd.to_datetime(wf['Date'])
        wf['Month'] = wf['Date'].dt.strftime('%Y-%m')
        unique_months = sorted(wf['Month'].unique())
        wildfire_data_by_month = []
        for month in unique_months:
            coords = wf[wf['Month'] == month][['latitude', 'longitude']].values.tolist()
            # Ensure values are floats
            coords = [[float(lat), float(lon)] for lat, lon in coords]
            wildfire_data_by_month.append(coords)
        # Animated heatmap layer for wildfires
        hm_time = HeatMapWithTime(
            data=wildfire_data_by_month,
            index=unique_months,
            radius=15,
            auto_play=False,
            max_opacity=0.8,
            gradient={"0.2": "yellow", "0.4": "orange", "0.6": "red"},
            name="Wildfire Animated Heatmap"
        )
        hm_time.add_to(m)
    
    def generate_time_series_html(self, data, station_name):
        """Generate a time series plot of AQI data by station."""
        data['Date'] = pd.to_datetime(data['Date'])
        data = data.sort_values('Date')
=======
    def generate_time_series_html(self, data, station_name):
        """
        Generate a time series plot of AQI data for a station, encode as a base64 PNG, and return as HTML.
        """
        # Convert Date to datetime and sort
        data['Date'] = pd.to_datetime(data['Date'])
        data = data.sort_values('Date')
        
>>>>>>> 0638ae25
        fig, ax = plt.subplots(figsize=(4, 3))
        ax.plot(data['Date'], data['AQI'], marker='o', linestyle='-')
        ax.set_title(station_name)
        ax.set_xlabel("Date")
        ax.set_ylabel("AQI")
        fig.autofmt_xdate()
<<<<<<< HEAD
=======
        
        # Save figure to a bytes buffer
>>>>>>> 0638ae25
        buf = BytesIO()
        plt.savefig(buf, format='png', bbox_inches='tight')
        buf.seek(0)
        image_base64 = base64.b64encode(buf.getvalue()).decode('utf-8')
        plt.close(fig)
<<<<<<< HEAD
        return f'<img src="data:image/png;base64,{image_base64}" style="width:100%; height:auto;">'

    def add_static_aqi_station_markers(self, m, filtered_pm25, filtered_ozone):
        """Add circle markers for the fixed AQI station locations."""
        # For PM2.5 stations:
        grouped_pm25 = filtered_pm25.groupby(['SiteName', 'Latitude', 'Longitude'])
        for (site, lat, lon), group in grouped_pm25:
            popup_html = self.generate_time_series_html(group.copy(), site)
            #Circle markers for pm2.5 stations black with blue outline
            folium.CircleMarker(
                location=[float(lat), float(lon)],
                radius=6,
                color="blue",
                fill=True,
                fill_color="black",
                fill_opacity=0.8,
                popup=popup_html
            ).add_to(m)
        # For Ozone stations
        grouped_ozone = filtered_ozone.groupby(['SiteName', 'Latitude', 'Longitude'])
        for (site, lat, lon), group in grouped_ozone:
            popup_html = self.generate_time_series_html(group.copy(), site)
            #Circle markers for ozone stations black with green outline
            folium.CircleMarker(
                location=[float(lat), float(lon)],
                radius=6,
                color="green",
                fill=True,
                fill_color="black",
                fill_opacity=0.8,
                popup=popup_html
            ).add_to(m)
=======
        # Return HTML string embedding the image
        html = f'<img src="data:image/png;base64,{image_base64}" style="width:100%; height:auto;">'
        return html

    def create_interactive_map(self, year_filter=None):
        """
        Creates an interactive Folium map with a combined TimestampedGeoJson layer 
        for both AQI (PM2.5 & Ozone) and wildfire events. Each event is represented 
        as a circle marker with styling defined in the 'iconstyle' property.
>>>>>>> 0638ae25
        
    def add_animated_aqi_markers(self, m, filtered_pm25, filtered_ozone):
        """Creates feature for each AQI reading that belongs to a given month. 
            The markers color is determined by set EPA thresholds."""
        features = []
        def get_station_name(row):
            return row.get('SiteName', f"Station at ({row['Latitude']}, {row['Longitude']})")
    
        # Process PM2.5 data
        for idx, row in filtered_pm25.iterrows():
            # Create a month-based timestamp
            try:
                date_obj = pd.to_datetime(row['Date']).replace(day=1)
            except Exception:
                continue
            time_str = date_obj.isoformat()
            color = aqi_color_map.get(row.get('AQI_Category', "Unknown"), "#000000")
            station_name = get_station_name(row)
            feature = {
                "type": "Feature",
                "geometry": {
                    "type": "Point",
                    "coordinates": [float(row['Longitude']), float(row['Latitude'])]
                },
                "properties": {
                    "time": time_str,
                    "popup": f"{station_name}<br>PM2.5 AQI: {row['AQI']} ({row.get('AQI_Category', 'Unknown')}) on {time_str}",
                    "icon": "circle",
                    "iconstyle": {
                        "fillColor": color,
                        "fillOpacity": 0.8,
                        "stroke": False,
                        "radius": 5
                    }
                }
            }
            features.append(feature)

        # Process Ozone data
        for idx, row in filtered_ozone.iterrows():
            try:
                date_obj = pd.to_datetime(row['Date']).replace(day=1)
            except Exception:
                continue
            time_str = date_obj.isoformat()
            color = aqi_color_map.get(row.get('AQI_Category', "Unknown"), "#000000")
            station_name = get_station_name(row)
            feature = {
                "type": "Feature",
                "geometry": {
                    "type": "Point",
                    "coordinates": [float(row['Longitude']), float(row['Latitude'])]
                },
                "properties": {
                    "time": time_str,
                    "popup": f"{station_name}<br>Ozone AQI: {row['AQI']} ({row.get('AQI_Category', 'Unknown')}) on {time_str}",
                    "icon": "circle",
                    "iconstyle": {
                        "fillColor": color,
                        "fillOpacity": 0.8,
                        "stroke": False,
                        "radius": 5
                    }
                }
            }
            features.append(feature)

        aqi_geojson = {
            "type": "FeatureCollection",
            "features": features
        }
        ts_aqi = TimestampedGeoJson(
            aqi_geojson,
            transition_time=200,
            period="P1M",  # Monthly period
            add_last_point=True,
            auto_play=False,
            loop=False,
            max_speed=1,
            loop_button=True,
            date_options='YYYY-MM',
            time_slider_drag_update=True
        )
        ts_aqi.add_to(m)
    
    def create_interactive_map(self, year_filter=None):
        """Creates the final interactive map with all layers."""
        try:
<<<<<<< HEAD
            self.logger.info("Creating the final interactive map.")

            # Initialize the map centered on Colorado
            m = folium.Map(location=[39.5501, -105.7821], zoom_start=6, tiles='cartodbpositron')

            # Filter data by year if specified
=======
            self.logger.info("Creating combined time slider map for AQI and Wildfire events.")

            # Initialize map centered on Colorado
            m = folium.Map(location=[39.5501, -105.7821], zoom_start=6, tiles='cartodbpositron')

            # Filter data by year if provided
>>>>>>> 0638ae25
            if year_filter:
                filtered_wildfires = self.wildfire_data[self.wildfire_data["Date"].str.startswith(str(year_filter))]
                filtered_pm25 = self.aqi_pm25[self.aqi_pm25["Date"].str.startswith(str(year_filter))]
                filtered_ozone = self.aqi_ozone[self.aqi_ozone["Date"].str.startswith(str(year_filter))]
            else:
                filtered_wildfires = self.wildfire_data
                filtered_pm25 = self.aqi_pm25
                filtered_ozone = self.aqi_ozone

<<<<<<< HEAD
            # --- Wildfire Layers ---
            # Full-year wildfire heatmap (static)
            wf_heatmap_layer = folium.FeatureGroup(name="Wildfire Full-Year Heatmap", overlay=True)
            wf_coords = filtered_wildfires[['latitude', 'longitude']].values.tolist()
            wf_coords = [[float(lat), float(lon)] for lat, lon in wf_coords]
            HeatMap(wf_coords, radius=15, blur=10, 
                    gradient={"0.2": "yellow", "0.4": "orange", "0.6": "red"}).add_to(wf_heatmap_layer)
            wf_heatmap_layer.add_to(m)

            # Animated wildfire heatmap (monthly)
            self.add_wildfire_animated_heatmap(m, filtered_wildfires)

            # --- AQI Layers ---
            # Static AQI station markers (for both PM2.5 and Ozone)
            aqi_station_layer = folium.FeatureGroup(name="Static AQI Station Markers", overlay=True)
            self.add_static_aqi_station_markers(aqi_station_layer, filtered_pm25, filtered_ozone)
            aqi_station_layer.add_to(m)

            # Animated AQI markers (monthly)
            self.add_animated_aqi_markers(m, filtered_pm25, filtered_ozone)

            # --- Layer Control ---
            folium.LayerControl(collapsed=False).add_to(m)

            year_suffix = f"_{year_filter}" if year_filter else ""
            map_path = os.path.join(self.output_dir, f"final_interactive_map{year_suffix}.html")
=======
            # Optionally sample if datasets are very large
            MAX_WILDFIRE_POINTS = 1000
            MAX_AQI_POINTS = 1000
            sampled_wildfires = filtered_wildfires.sample(n=min(len(filtered_wildfires), MAX_WILDFIRE_POINTS), random_state=42)
            sampled_pm25 = filtered_pm25.sample(n=min(len(filtered_pm25), MAX_AQI_POINTS), random_state=42)
            sampled_ozone = filtered_ozone.sample(n=min(len(filtered_ozone), MAX_AQI_POINTS), random_state=42)

            features = []

            # --- Wildfire features ---
            for idx, row in sampled_wildfires.iterrows():
                # Convert the Date to ISO format
                date_iso = pd.to_datetime(row['Date']).isoformat() if pd.notnull(row['Date']) else ""
                feature = {
                    "type": "Feature",
                    "geometry": {
                        "type": "Point",
                        "coordinates": [float(row['longitude']), float(row['latitude'])]
                    },
                    "properties": {
                        "time": date_iso,
                        "popup": f"Wildfire on {date_iso}",
                        "layer": "wildfire",
                        "iconstyle": {
                            "fillColor": "red",
                            "fillOpacity": 0.7,
                            "stroke": False,
                            "radius": 6
                        }
                    }
                }
                features.append(feature)

            # --- PM2.5 features ---
            for idx, row in sampled_pm25.iterrows():
                date_iso = pd.to_datetime(row['Date']).isoformat() if pd.notnull(row['Date']) else ""
                try:
                    aqi_val = float(row['AQI'])
                except Exception:
                    continue
                # Determine EPA color for PM2.5 based on AQI value
                if aqi_val < 51:
                    color = "#00e400"
                elif aqi_val < 101:
                    color = "#ffff00"
                elif aqi_val < 151:
                    color = "#ff7e00"
                elif aqi_val < 201:
                    color = "#ff0000"
                elif aqi_val < 301:
                    color = "#8f3f97"
                else:
                    color = "#7e0023"
                feature = {
                    "type": "Feature",
                    "geometry": {
                        "type": "Point",
                        "coordinates": [float(row['Longitude']), float(row['Latitude'])]
                    },
                    "properties": {
                        "time": date_iso,
                        "popup": f"PM2.5 AQI: {aqi_val} on {date_iso}",
                        "layer": "aqi_pm25",
                        "AQI": aqi_val,
                        "iconstyle": {
                            "fillColor": color,
                            "fillOpacity": 0.7,
                            "stroke": False,
                            "radius": 5
                        }
                    }
                }
                features.append(feature)

            # --- Ozone features ---
            for idx, row in sampled_ozone.iterrows():
                date_iso = pd.to_datetime(row['Date']).isoformat() if pd.notnull(row['Date']) else ""
                try:
                    aqi_val = float(row['AQI'])
                except Exception:
                    continue
                if aqi_val < 51:
                    color = "#00e400"
                elif aqi_val < 101:
                    color = "#ffff00"
                elif aqi_val < 151:
                    color = "#ff7e00"
                elif aqi_val < 201:
                    color = "#ff0000"
                elif aqi_val < 301:
                    color = "#8f3f97"
                else:
                    color = "#7e0023"
                feature = {
                    "type": "Feature",
                    "geometry": {
                        "type": "Point",
                        "coordinates": [float(row['Longitude']), float(row['Latitude'])]
                    },
                    "properties": {
                        "time": date_iso,
                        "popup": f"Ozone AQI: {aqi_val} on {date_iso}",
                        "layer": "aqi_ozone",
                        "AQI": aqi_val,
                        "iconstyle": {
                            "fillColor": color,
                            "fillOpacity": 0.7,
                            "stroke": False,
                            "radius": 5
                        }
                    }
                }
                features.append(feature)

            # Combine all features into one FeatureCollection
            combined_geojson = {
                "type": "FeatureCollection",
                "features": features
            }

            # Create a single TimestampedGeoJson layer that will control both wildfire and AQI features
            ts = TimestampedGeoJson(
                combined_geojson,
                transition_time=200,
                period="P1D",
                add_last_point=True,
                auto_play=False,
                loop=False,
                max_speed=1,
                loop_button=True,
                date_options='YYYY-MM-DD',
                time_slider_drag_update=True
            )
            ts.add_to(m)

            # Add layer control (if additional layers are added later)
            folium.LayerControl(collapsed=False).add_to(m)

            year_suffix = f"_{year_filter}" if year_filter else ""
            map_path = os.path.join(self.output_dir, f"combined_time_slider_map{year_suffix}.html")
>>>>>>> 0638ae25
            m.save(map_path)
            self.logger.info(f"Map saved to {map_path}. Open manually: file://{os.path.abspath(map_path)}")
        except Exception as e:
<<<<<<< HEAD
            self.logger.error(f"Error creating interactive map: {e}")
=======
            self.logger.error(f"Error creating combined time slider map: {e}")
>>>>>>> 0638ae25
            raise

if __name__ == "__main__":
    aqi_color_map = {
        "Good": "#00e400",
        "Moderate": "#ffff00",
        "Unhealthy for Sensitive Groups": "#ff7e00",
        "Unhealthy": "#ff0000",
        "Very Unhealthy": "#8f3f97",
        "Hazardous": "#7e0023",
        "Unknown": "#000000"
        }
    
    ozone_dp = "data/aqi_data/aqi_processed/ozone_aqi_2019_2024.csv"
    pm25_dp = "data/aqi_data/aqi_processed/pm25_aqi_2019_2024.csv"
    wildfire_dp = "data/wildfire_data/wildfire_processed/wildfire_processed_2019_2024_n.csv"

    visualizer = Visualizer(aqi_pm25_path=pm25_dp, aqi_ozone_path=ozone_dp, wildfire_data_path=wildfire_dp)
    visualizer.create_interactive_map(year_filter=2020)<|MERGE_RESOLUTION|>--- conflicted
+++ resolved
@@ -3,18 +3,7 @@
 import pandas as pd
 import folium
 import webbrowser
-<<<<<<< HEAD
-from folium.plugins import HeatMap, HeatMapWithTime, TimestampedGeoJson
-import matplotlib.pyplot as plt
-from io import BytesIO
-import base64
-=======
-from folium.plugins import HeatMap, TimestampedGeoJson
-import matplotlib.pyplot as plt
-from io import BytesIO
-import base64
-import json
->>>>>>> 0638ae25
+from folium.plugins import HeatMap, FastMarkerCluster
 
 class Visualizer:
     def __init__(self, aqi_pm25_path, aqi_ozone_path, wildfire_data_path, output_dir='visuals'):
@@ -53,215 +42,28 @@
         self.aqi_pm25.dropna(subset=['Latitude', 'Longitude', 'AQI'], inplace=True)
         self.aqi_ozone.dropna(subset=['Latitude', 'Longitude', 'AQI'], inplace=True)
 
-<<<<<<< HEAD
-    def add_wildfire_full_year_heatmap(self, m, filtered_wildfires):
-        """This layer shows aggregated wildfire data over entire year."""
-        wf_coords = filtered_wildfires[['latitude', 'longitude']].values.tolist()
-        wf_coords = [[float(lat), float(lon)] for lat, lon in wf_coords]
-        HeatMap(wf_coords, radius=15, blur=10, 
-                gradient={"0.2": "yellow", "0.4": "orange", "0.6": "red"}).add_to(m)
-    
-    def add_wildfire_animated_heatmap(self, m, filtered_wildfires):
-        """Group the wildfire data by month and create an animated heatmap."""
-        wf = filtered_wildfires.copy()
-        wf['Date'] = pd.to_datetime(wf['Date'])
-        wf['Month'] = wf['Date'].dt.strftime('%Y-%m')
-        unique_months = sorted(wf['Month'].unique())
-        wildfire_data_by_month = []
-        for month in unique_months:
-            coords = wf[wf['Month'] == month][['latitude', 'longitude']].values.tolist()
-            # Ensure values are floats
-            coords = [[float(lat), float(lon)] for lat, lon in coords]
-            wildfire_data_by_month.append(coords)
-        # Animated heatmap layer for wildfires
-        hm_time = HeatMapWithTime(
-            data=wildfire_data_by_month,
-            index=unique_months,
-            radius=15,
-            auto_play=False,
-            max_opacity=0.8,
-            gradient={"0.2": "yellow", "0.4": "orange", "0.6": "red"},
-            name="Wildfire Animated Heatmap"
-        )
-        hm_time.add_to(m)
-    
-    def generate_time_series_html(self, data, station_name):
-        """Generate a time series plot of AQI data by station."""
-        data['Date'] = pd.to_datetime(data['Date'])
-        data = data.sort_values('Date')
-=======
-    def generate_time_series_html(self, data, station_name):
-        """
-        Generate a time series plot of AQI data for a station, encode as a base64 PNG, and return as HTML.
-        """
-        # Convert Date to datetime and sort
-        data['Date'] = pd.to_datetime(data['Date'])
-        data = data.sort_values('Date')
-        
->>>>>>> 0638ae25
-        fig, ax = plt.subplots(figsize=(4, 3))
-        ax.plot(data['Date'], data['AQI'], marker='o', linestyle='-')
-        ax.set_title(station_name)
-        ax.set_xlabel("Date")
-        ax.set_ylabel("AQI")
-        fig.autofmt_xdate()
-<<<<<<< HEAD
-=======
-        
-        # Save figure to a bytes buffer
->>>>>>> 0638ae25
-        buf = BytesIO()
-        plt.savefig(buf, format='png', bbox_inches='tight')
-        buf.seek(0)
-        image_base64 = base64.b64encode(buf.getvalue()).decode('utf-8')
-        plt.close(fig)
-<<<<<<< HEAD
-        return f'<img src="data:image/png;base64,{image_base64}" style="width:100%; height:auto;">'
-
-    def add_static_aqi_station_markers(self, m, filtered_pm25, filtered_ozone):
-        """Add circle markers for the fixed AQI station locations."""
-        # For PM2.5 stations:
-        grouped_pm25 = filtered_pm25.groupby(['SiteName', 'Latitude', 'Longitude'])
-        for (site, lat, lon), group in grouped_pm25:
-            popup_html = self.generate_time_series_html(group.copy(), site)
-            #Circle markers for pm2.5 stations black with blue outline
-            folium.CircleMarker(
-                location=[float(lat), float(lon)],
-                radius=6,
-                color="blue",
-                fill=True,
-                fill_color="black",
-                fill_opacity=0.8,
-                popup=popup_html
-            ).add_to(m)
-        # For Ozone stations
-        grouped_ozone = filtered_ozone.groupby(['SiteName', 'Latitude', 'Longitude'])
-        for (site, lat, lon), group in grouped_ozone:
-            popup_html = self.generate_time_series_html(group.copy(), site)
-            #Circle markers for ozone stations black with green outline
-            folium.CircleMarker(
-                location=[float(lat), float(lon)],
-                radius=6,
-                color="green",
-                fill=True,
-                fill_color="black",
-                fill_opacity=0.8,
-                popup=popup_html
-            ).add_to(m)
-=======
-        # Return HTML string embedding the image
-        html = f'<img src="data:image/png;base64,{image_base64}" style="width:100%; height:auto;">'
-        return html
-
     def create_interactive_map(self, year_filter=None):
         """
-        Creates an interactive Folium map with a combined TimestampedGeoJson layer 
-        for both AQI (PM2.5 & Ozone) and wildfire events. Each event is represented 
-        as a circle marker with styling defined in the 'iconstyle' property.
->>>>>>> 0638ae25
+        Creates an interactive Folium map with AQI stations, wildfire markers, and heatmaps.
         
-    def add_animated_aqi_markers(self, m, filtered_pm25, filtered_ozone):
-        """Creates feature for each AQI reading that belongs to a given month. 
-            The markers color is determined by set EPA thresholds."""
-        features = []
-        def get_station_name(row):
-            return row.get('SiteName', f"Station at ({row['Latitude']}, {row['Longitude']})")
-    
-        # Process PM2.5 data
-        for idx, row in filtered_pm25.iterrows():
-            # Create a month-based timestamp
-            try:
-                date_obj = pd.to_datetime(row['Date']).replace(day=1)
-            except Exception:
-                continue
-            time_str = date_obj.isoformat()
-            color = aqi_color_map.get(row.get('AQI_Category', "Unknown"), "#000000")
-            station_name = get_station_name(row)
-            feature = {
-                "type": "Feature",
-                "geometry": {
-                    "type": "Point",
-                    "coordinates": [float(row['Longitude']), float(row['Latitude'])]
-                },
-                "properties": {
-                    "time": time_str,
-                    "popup": f"{station_name}<br>PM2.5 AQI: {row['AQI']} ({row.get('AQI_Category', 'Unknown')}) on {time_str}",
-                    "icon": "circle",
-                    "iconstyle": {
-                        "fillColor": color,
-                        "fillOpacity": 0.8,
-                        "stroke": False,
-                        "radius": 5
-                    }
-                }
-            }
-            features.append(feature)
+        Args:
+            year_filter (int, optional): If provided, filters data to include only that year.
+        """
+        try:
+            self.logger.info("Creating interactive Folium map.")
 
-        # Process Ozone data
-        for idx, row in filtered_ozone.iterrows():
-            try:
-                date_obj = pd.to_datetime(row['Date']).replace(day=1)
-            except Exception:
-                continue
-            time_str = date_obj.isoformat()
-            color = aqi_color_map.get(row.get('AQI_Category', "Unknown"), "#000000")
-            station_name = get_station_name(row)
-            feature = {
-                "type": "Feature",
-                "geometry": {
-                    "type": "Point",
-                    "coordinates": [float(row['Longitude']), float(row['Latitude'])]
-                },
-                "properties": {
-                    "time": time_str,
-                    "popup": f"{station_name}<br>Ozone AQI: {row['AQI']} ({row.get('AQI_Category', 'Unknown')}) on {time_str}",
-                    "icon": "circle",
-                    "iconstyle": {
-                        "fillColor": color,
-                        "fillOpacity": 0.8,
-                        "stroke": False,
-                        "radius": 5
-                    }
-                }
-            }
-            features.append(feature)
-
-        aqi_geojson = {
-            "type": "FeatureCollection",
-            "features": features
-        }
-        ts_aqi = TimestampedGeoJson(
-            aqi_geojson,
-            transition_time=200,
-            period="P1M",  # Monthly period
-            add_last_point=True,
-            auto_play=False,
-            loop=False,
-            max_speed=1,
-            loop_button=True,
-            date_options='YYYY-MM',
-            time_slider_drag_update=True
-        )
-        ts_aqi.add_to(m)
-    
-    def create_interactive_map(self, year_filter=None):
-        """Creates the final interactive map with all layers."""
-        try:
-<<<<<<< HEAD
-            self.logger.info("Creating the final interactive map.")
-
-            # Initialize the map centered on Colorado
+            # Initialize Map Centered on Colorado
             m = folium.Map(location=[39.5501, -105.7821], zoom_start=6, tiles='cartodbpositron')
 
-            # Filter data by year if specified
-=======
-            self.logger.info("Creating combined time slider map for AQI and Wildfire events.")
+            # Feature Groups for Layer Control
+            wildfire_layer = folium.FeatureGroup(name="Wildfires", overlay=True)
+            aqi_pm25_layer = folium.FeatureGroup(name="PM2.5 AQI Stations", overlay=True)
+            aqi_ozone_layer = folium.FeatureGroup(name="Ozone AQI Stations", overlay=True)
+            wildfire_heatmap = folium.FeatureGroup(name="Wildfire Heatmap", overlay=True)
+            aqi_pm25_heatmap = folium.FeatureGroup(name="PM2.5 Heatmap", overlay=True)
+            aqi_ozone_heatmap = folium.FeatureGroup(name="Ozone Heatmap", overlay=True)
 
-            # Initialize map centered on Colorado
-            m = folium.Map(location=[39.5501, -105.7821], zoom_start=6, tiles='cartodbpositron')
-
-            # Filter data by year if provided
->>>>>>> 0638ae25
+            # Apply year filter if provided
             if year_filter:
                 filtered_wildfires = self.wildfire_data[self.wildfire_data["Date"].str.startswith(str(year_filter))]
                 filtered_pm25 = self.aqi_pm25[self.aqi_pm25["Date"].str.startswith(str(year_filter))]
@@ -271,183 +73,53 @@
                 filtered_pm25 = self.aqi_pm25
                 filtered_ozone = self.aqi_ozone
 
-<<<<<<< HEAD
-            # --- Wildfire Layers ---
-            # Full-year wildfire heatmap (static)
-            wf_heatmap_layer = folium.FeatureGroup(name="Wildfire Full-Year Heatmap", overlay=True)
-            wf_coords = filtered_wildfires[['latitude', 'longitude']].values.tolist()
-            wf_coords = [[float(lat), float(lon)] for lat, lon in wf_coords]
-            HeatMap(wf_coords, radius=15, blur=10, 
-                    gradient={"0.2": "yellow", "0.4": "orange", "0.6": "red"}).add_to(wf_heatmap_layer)
-            wf_heatmap_layer.add_to(m)
+            # Limit markers to speed up rendering
+            MAX_MARKERS = 1000
+            sampled_wildfires = filtered_wildfires.sample(n=min(len(filtered_wildfires), MAX_MARKERS), random_state=42)
+            sampled_pm25 = filtered_pm25.sample(n=min(len(filtered_pm25), MAX_MARKERS), random_state=42)
+            sampled_ozone = filtered_ozone.sample(n=min(len(filtered_ozone), MAX_MARKERS), random_state=42)
 
-            # Animated wildfire heatmap (monthly)
-            self.add_wildfire_animated_heatmap(m, filtered_wildfires)
+            # Wildfire Marker Cluster
+            FastMarkerCluster(sampled_wildfires[['latitude', 'longitude']].values.tolist()).add_to(wildfire_layer)
 
-            # --- AQI Layers ---
-            # Static AQI station markers (for both PM2.5 and Ozone)
-            aqi_station_layer = folium.FeatureGroup(name="Static AQI Station Markers", overlay=True)
-            self.add_static_aqi_station_markers(aqi_station_layer, filtered_pm25, filtered_ozone)
-            aqi_station_layer.add_to(m)
+            # Wildfire Heatmap
+            wildfire_heat_data = sampled_wildfires[['latitude', 'longitude']].values.tolist()
+            if wildfire_heat_data:
+                HeatMap(wildfire_heat_data, radius=15, blur=10, gradient={str(0.2): "yellow", str(0.4): "orange", str(0.6): "red"}).add_to(wildfire_heatmap)
 
-            # Animated AQI markers (monthly)
-            self.add_animated_aqi_markers(m, filtered_pm25, filtered_ozone)
+            # PM2.5 AQI Stations
+            FastMarkerCluster(sampled_pm25[['Latitude', 'Longitude']].values.tolist()).add_to(aqi_pm25_layer)
 
-            # --- Layer Control ---
+            # Ozone AQI Stations
+            FastMarkerCluster(sampled_ozone[['Latitude', 'Longitude']].values.tolist()).add_to(aqi_ozone_layer)
+
+            # PM2.5 Heatmap
+            pm25_heat_data = sampled_pm25[['Latitude', 'Longitude', 'AQI']].dropna().values.tolist()
+            if pm25_heat_data:
+                HeatMap(pm25_heat_data, radius=12, blur=8, gradient={str(0.2): "blue", str(0.4): "cyan", str(0.6): "purple"}).add_to(aqi_pm25_heatmap)
+
+            # Ozone Heatmap (Fix NaN Values)
+            ozone_heat_data = sampled_ozone[['Latitude', 'Longitude', 'AQI']].dropna().values.tolist()
+            if ozone_heat_data:
+                HeatMap(ozone_heat_data, radius=12, blur=8, gradient={str(0.2): "green", str(0.4): "yellow", str(0.6): "red"}).add_to(aqi_ozone_heatmap)
+            
+            # Add Layers to Map
+            wildfire_layer.add_to(m)
+            aqi_pm25_layer.add_to(m)
+            aqi_ozone_layer.add_to(m)
+            wildfire_heatmap.add_to(m)
+            aqi_pm25_heatmap.add_to(m)
+            aqi_ozone_heatmap.add_to(m)
+
+            # Layer Control
             folium.LayerControl(collapsed=False).add_to(m)
 
             year_suffix = f"_{year_filter}" if year_filter else ""
-            map_path = os.path.join(self.output_dir, f"final_interactive_map{year_suffix}.html")
-=======
-            # Optionally sample if datasets are very large
-            MAX_WILDFIRE_POINTS = 1000
-            MAX_AQI_POINTS = 1000
-            sampled_wildfires = filtered_wildfires.sample(n=min(len(filtered_wildfires), MAX_WILDFIRE_POINTS), random_state=42)
-            sampled_pm25 = filtered_pm25.sample(n=min(len(filtered_pm25), MAX_AQI_POINTS), random_state=42)
-            sampled_ozone = filtered_ozone.sample(n=min(len(filtered_ozone), MAX_AQI_POINTS), random_state=42)
-
-            features = []
-
-            # --- Wildfire features ---
-            for idx, row in sampled_wildfires.iterrows():
-                # Convert the Date to ISO format
-                date_iso = pd.to_datetime(row['Date']).isoformat() if pd.notnull(row['Date']) else ""
-                feature = {
-                    "type": "Feature",
-                    "geometry": {
-                        "type": "Point",
-                        "coordinates": [float(row['longitude']), float(row['latitude'])]
-                    },
-                    "properties": {
-                        "time": date_iso,
-                        "popup": f"Wildfire on {date_iso}",
-                        "layer": "wildfire",
-                        "iconstyle": {
-                            "fillColor": "red",
-                            "fillOpacity": 0.7,
-                            "stroke": False,
-                            "radius": 6
-                        }
-                    }
-                }
-                features.append(feature)
-
-            # --- PM2.5 features ---
-            for idx, row in sampled_pm25.iterrows():
-                date_iso = pd.to_datetime(row['Date']).isoformat() if pd.notnull(row['Date']) else ""
-                try:
-                    aqi_val = float(row['AQI'])
-                except Exception:
-                    continue
-                # Determine EPA color for PM2.5 based on AQI value
-                if aqi_val < 51:
-                    color = "#00e400"
-                elif aqi_val < 101:
-                    color = "#ffff00"
-                elif aqi_val < 151:
-                    color = "#ff7e00"
-                elif aqi_val < 201:
-                    color = "#ff0000"
-                elif aqi_val < 301:
-                    color = "#8f3f97"
-                else:
-                    color = "#7e0023"
-                feature = {
-                    "type": "Feature",
-                    "geometry": {
-                        "type": "Point",
-                        "coordinates": [float(row['Longitude']), float(row['Latitude'])]
-                    },
-                    "properties": {
-                        "time": date_iso,
-                        "popup": f"PM2.5 AQI: {aqi_val} on {date_iso}",
-                        "layer": "aqi_pm25",
-                        "AQI": aqi_val,
-                        "iconstyle": {
-                            "fillColor": color,
-                            "fillOpacity": 0.7,
-                            "stroke": False,
-                            "radius": 5
-                        }
-                    }
-                }
-                features.append(feature)
-
-            # --- Ozone features ---
-            for idx, row in sampled_ozone.iterrows():
-                date_iso = pd.to_datetime(row['Date']).isoformat() if pd.notnull(row['Date']) else ""
-                try:
-                    aqi_val = float(row['AQI'])
-                except Exception:
-                    continue
-                if aqi_val < 51:
-                    color = "#00e400"
-                elif aqi_val < 101:
-                    color = "#ffff00"
-                elif aqi_val < 151:
-                    color = "#ff7e00"
-                elif aqi_val < 201:
-                    color = "#ff0000"
-                elif aqi_val < 301:
-                    color = "#8f3f97"
-                else:
-                    color = "#7e0023"
-                feature = {
-                    "type": "Feature",
-                    "geometry": {
-                        "type": "Point",
-                        "coordinates": [float(row['Longitude']), float(row['Latitude'])]
-                    },
-                    "properties": {
-                        "time": date_iso,
-                        "popup": f"Ozone AQI: {aqi_val} on {date_iso}",
-                        "layer": "aqi_ozone",
-                        "AQI": aqi_val,
-                        "iconstyle": {
-                            "fillColor": color,
-                            "fillOpacity": 0.7,
-                            "stroke": False,
-                            "radius": 5
-                        }
-                    }
-                }
-                features.append(feature)
-
-            # Combine all features into one FeatureCollection
-            combined_geojson = {
-                "type": "FeatureCollection",
-                "features": features
-            }
-
-            # Create a single TimestampedGeoJson layer that will control both wildfire and AQI features
-            ts = TimestampedGeoJson(
-                combined_geojson,
-                transition_time=200,
-                period="P1D",
-                add_last_point=True,
-                auto_play=False,
-                loop=False,
-                max_speed=1,
-                loop_button=True,
-                date_options='YYYY-MM-DD',
-                time_slider_drag_update=True
-            )
-            ts.add_to(m)
-
-            # Add layer control (if additional layers are added later)
-            folium.LayerControl(collapsed=False).add_to(m)
-
-            year_suffix = f"_{year_filter}" if year_filter else ""
-            map_path = os.path.join(self.output_dir, f"combined_time_slider_map{year_suffix}.html")
->>>>>>> 0638ae25
+            map_path = os.path.join(self.output_dir, f"filtered_wildfire_aqi_map{year_suffix}.html")
             m.save(map_path)
             self.logger.info(f"Map saved to {map_path}. Open manually: file://{os.path.abspath(map_path)}")
         except Exception as e:
-<<<<<<< HEAD
-            self.logger.error(f"Error creating interactive map: {e}")
-=======
-            self.logger.error(f"Error creating combined time slider map: {e}")
->>>>>>> 0638ae25
+            self.logger.error(f"Error creating Folium map: {e}")
             raise
 
 if __name__ == "__main__":
